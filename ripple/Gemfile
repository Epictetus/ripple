source :gemcutter

gem 'bundler'
gem 'riak-client', :path => "../riak-client"
<<<<<<< HEAD
gem 'yajl-ruby'
gem 'curb', '>0.6'
gem 'activemodel', '~> 3.0.0'
gem 'rspec', '~>2.0.1'
=======
gem 'activemodel', '~>3.0.0'
gem 'rspec', '~>2.0.0'
>>>>>>> 9e6c960e
gem 'tzinfo'
gem 'rake'

if defined? JRUBY_VERSION
  gem 'json'
  gem 'jruby-openssl'
else
  gem 'yajl-ruby'
  gem 'curb', '>0.6'
end<|MERGE_RESOLUTION|>--- conflicted
+++ resolved
@@ -2,15 +2,8 @@
 
 gem 'bundler'
 gem 'riak-client', :path => "../riak-client"
-<<<<<<< HEAD
-gem 'yajl-ruby'
-gem 'curb', '>0.6'
-gem 'activemodel', '~> 3.0.0'
-gem 'rspec', '~>2.0.1'
-=======
 gem 'activemodel', '~>3.0.0'
 gem 'rspec', '~>2.0.0'
->>>>>>> 9e6c960e
 gem 'tzinfo'
 gem 'rake'
 
